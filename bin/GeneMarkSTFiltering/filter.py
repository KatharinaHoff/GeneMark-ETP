--- conflicted
+++ resolved
@@ -440,11 +440,10 @@
     systemCall(f'{binDir}/proteins_from_gtf.pl --seq {genome} --annot {gmst} \
                --out {query}')
 
-<<<<<<< HEAD
     threadsArg = ""
     if threads:
         threadsArg = f"--threads {threads}"
-=======
+
     # Check if query file or diamondDB file is empty
     if os.path.getsize(query) == 0 or os.path.getsize(diamondDB) == 0:
         logging.warning('Either the query file or the diamondDB file is empty. Generating empty output.')
@@ -452,7 +451,6 @@
             pass  # This creates an empty file
         return loadDiamondResult(output)
 
->>>>>>> 64843b38
     logging.info(f'Running DIAMOND with the query: {query}')
     systemCall(f'{diamondDir}diamond blastp --query {query} --db {diamondDB} \
                --outfmt 6 qseqid sseqid pident length positive mismatch \
